"""
Espresso interaction model capable of handling a neural network as a function.
"""
import os
import typing
from typing import Dict

import numpy as np

from swarmrl.models.interaction_model import Action, Colloid, InteractionModel
from swarmrl.networks.network import Network
from swarmrl.observables.observable import Observable
from swarmrl.tasks.task import Task
from swarmrl.utils.utils import record_trajectory


class MLModel(InteractionModel):
    """
    Class for a NN based espresso interaction model.
    """

    def __init__(
        self,
        models: Dict[str, Network],
        observables: Dict[str, Observable],
        tasks: Dict[str, Task],
        record_traj: bool = False,
        actions: dict = None,
    ):
        """
        Constructor for the NNModel.

        Parameters
        ----------
        models : dict
                SwarmRl networks to use in the action computation. This is a dict so as
                to allow for multiple models to be passed.
        observables : dict[Observables]
                A method to compute an observable given a current system state.This is a
                dict so as to allow for multiple models to be passed.
        tasks : dict[Task]
                Tasks for each particle type to perform.
        record_traj : bool (default=False)
                If true, store trajectory data to disk for training.
        """
        super().__init__()
        self.models = models
        self.observables = observables
        self.tasks = tasks
        self.record_traj = record_traj

        self.actions = actions
        # Used in the data saving.
        self.particle_types = [item for item in self.models]
        for item in self.particle_types:
            try:
                os.remove(f".traj_data_{item}.npy")
            except FileNotFoundError:
                pass

    def calc_action(
        self, colloids: typing.List[Colloid], explore_mode: bool = False
    ) -> typing.List[Action]:
        """
        Compute the state of the system based on the current colloid position.

        In the case of the ML models, this method undertakes the following steps:

        1. Compute observable
        2. Compute action probabilities
        3. Compute action

        Returns
        -------
        action: Action
                Return the action the colloid should take.
        """
        actions = {int(np.copy(colloid.id)): Action() for colloid in colloids}
        action_indices = {item: [] for item in self.particle_types}
        logits = {item: [] for item in self.particle_types}
        rewards = {item: [] for item in self.particle_types}
        observables = {item: [] for item in self.particle_types}

<<<<<<< HEAD
        for colloid in colloids:
            other_colloids = [c for c in colloids if c is not colloid]

            # Compute the action for a specific colloid type.
            try:
                feature_vector = self.observables[str(colloid.type)].compute_observable(
                    colloid, other_colloids
                )
                reward = self.tasks[str(colloid.type)](
                    feature_vector, colloid, colloids, other_colloids
                )
                action_index, logit = self.models[str(colloid.type)].compute_action(
                    feature_vector=feature_vector, explore_mode=explore_mode
                )
                actions.append(
                    self.actions[str(colloid.type)][
                        list(self.actions[str(colloid.type)])[int(action_index)]
                    ]
                )

                action_indices[str(colloid.type)].append(action_index)
                feature_vectors[str(colloid.type)].append(feature_vector)
                logits[str(colloid.type)].append(logit)
                rewards[str(colloid.type)].append(reward)
            except KeyError:
                actions.append(Action())
=======
        for item in self.particle_types:
            observables[item] = self.observables[item].compute_observable(colloids)
            rewards[item] = self.tasks[item](colloids)
            action_indices[item], logits[item] = self.models[item].compute_action(
                observables=observables[item], explore_mode=explore_mode
            )
            chosen_actions = np.take(
                list(self.actions[item].values()), action_indices[item], axis=-1
            )

            count = 0  # Count the colloids of a specific species.
            for colloid in colloids:
                if str(colloid.type) == item:
                    actions[colloid.id] = chosen_actions[count]
                    count += 1
        actions = list(actions.values())  # convert to a list.
>>>>>>> f69f08a9

        # Record the trajectory if required.
        if self.record_traj:
            for item in self.particle_types:
                record_trajectory(
                    particle_type=item,
                    features=np.array(observables[item]),
                    actions=np.array(action_indices[item]),
                    logits=np.array(logits[item]),
                    rewards=np.array(rewards[item]),
                )

        return actions<|MERGE_RESOLUTION|>--- conflicted
+++ resolved
@@ -81,34 +81,6 @@
         rewards = {item: [] for item in self.particle_types}
         observables = {item: [] for item in self.particle_types}
 
-<<<<<<< HEAD
-        for colloid in colloids:
-            other_colloids = [c for c in colloids if c is not colloid]
-
-            # Compute the action for a specific colloid type.
-            try:
-                feature_vector = self.observables[str(colloid.type)].compute_observable(
-                    colloid, other_colloids
-                )
-                reward = self.tasks[str(colloid.type)](
-                    feature_vector, colloid, colloids, other_colloids
-                )
-                action_index, logit = self.models[str(colloid.type)].compute_action(
-                    feature_vector=feature_vector, explore_mode=explore_mode
-                )
-                actions.append(
-                    self.actions[str(colloid.type)][
-                        list(self.actions[str(colloid.type)])[int(action_index)]
-                    ]
-                )
-
-                action_indices[str(colloid.type)].append(action_index)
-                feature_vectors[str(colloid.type)].append(feature_vector)
-                logits[str(colloid.type)].append(logit)
-                rewards[str(colloid.type)].append(reward)
-            except KeyError:
-                actions.append(Action())
-=======
         for item in self.particle_types:
             observables[item] = self.observables[item].compute_observable(colloids)
             rewards[item] = self.tasks[item](colloids)
@@ -125,7 +97,6 @@
                     actions[colloid.id] = chosen_actions[count]
                     count += 1
         actions = list(actions.values())  # convert to a list.
->>>>>>> f69f08a9
 
         # Record the trajectory if required.
         if self.record_traj:
