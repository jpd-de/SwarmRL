--- conflicted
+++ resolved
@@ -15,33 +15,7 @@
     Class for the Gumbel distribution.
     """
 
-<<<<<<< HEAD
-    def compute_entropy(self, probabilities: np.ndarray):
-        """
-        Compute the entropy of the distribution.
-
-        Parameters
-        ----------
-        probabilities : np.ndarray
-                Array of probabilities on which to compute the entropy.
-
-        Returns
-        -------
-        entropy : float
-                Returns the shannon entropy of the distribution.
-
-        """
-        eps = 1e-8
-        probabilities += eps
-        entropy_val = -1 * (probabilities * np.log(probabilities)).sum(axis=-1)
-        max_entropy = -1 * np.log(1 / probabilities.shape[-1])
-
-        return entropy_val / max_entropy
-
-    def __call__(self, logits: np.ndarray, **kwargs):
-=======
     def __call__(self, logits: np.ndarray) -> np.ndarray:
->>>>>>> f69f08a9
         """
         Sample from the distribution.
 
