--- conflicted
+++ resolved
@@ -15,9 +15,6 @@
 from swarmrl.models.interaction_model import Colloid
 from swarmrl.observables.observable import Observable
 
-from scipy.special import kv  # modivied bessel function of second kind of real order v
-from scipy.special import kvp  # derivative of modified bessel Function of second kind of real order
-
 logger = logging.getLogger(__name__)
 
 
@@ -28,8 +25,8 @@
     Attributes
     ----------
     historic_positions : dict
-            A dictionary of past positions of the colloid to be used in the gradient
-            computation.
+            A dictionary of past positions of the colloid
+            to be used in the gradient computation.
     """
 
     def __init__(
@@ -136,69 +133,4 @@
         observables = [
             self.compute_single_observable(index, colloids) for index in reference_ids
         ]
-
-<<<<<<< HEAD
-        # TODO: make this a real thing and not some arbitrary parameter.
-        return 10000 * np.array(
-            [self.decay_fn(current_distance) - self.decay_fn(historic_distance)]
-        )
-
-def calc_schmell(schmellpos, colpos, Dcoltrans=670):  # glucose in water in mum^2/s
-    # result of Diffusion differential equation in 2D yielding a concentration field
-    '''
-    #Test script
-    from scipy.special import kv  # modivied bessel function of second kind of real order v
-    from scipy.special import kvp  # derivative of modified bessel Function of second kind of real order
-    import numpy as np
-    import matplotlib.pyplot as plt
-    rodthickness = 5  # micrometer
-    B = np.linspace(0.1, 10, 100)
-    D = 0.0014  # translative Diffusion coefficient
-    const = -2 * np.pi * D * rodthickness / 2 * B * kvp(0, B * rodthickness / 2)
-    plt.plot(B, const)
-    plt.show()
-
-    # => the system is rather diffusion dominated if B is small and decay dominated if B is large B=np.sqrt(O/D)
-
-    rodthickness = 5  # micrometer
-    O=0.00000    01 #  in per second
-    J=0.002
-    Dcoltranss=0.0014 # micrometer ^2 / second
-    B = np.sqrt(O/Dcoltranss)
-
-    const = -2 * np.pi * Dcoltranss * rodthickness / 2 * B * kvp(0, B * rodthickness / 2)
-    print(const)
-    A= J/const
-    print(A)
-    r=np.linspace(2, 200, 100)
-    l = B * r
-    schmellmagnitude = A*kv(0,l)
-    plt.plot(r,schmellmagnitude)
-    plt.show()
-    '''
-
-    Deltadistance = np.linalg.norm(np.array(schmellpos) - np.array(colpos), axis=-1)
-    Deltadistance = np.where(Deltadistance == 0, 5, Deltadistance)
-    # prevent zero division
-    direction = (schmellpos - colpos) / np.stack([Deltadistance, Deltadistance], axis=-1)
-    '''
-    #uncomment this for gaus curves
-    schmellmagnitude += np.exp(-0.5 * Deltadistance ** 2 / rodthickness ** 2)
-    schmellgradient += Deltadistance * np.exp(-0.5 * Deltadistance ** 2 / rodthickness ** 2) * direction
-    '''
-    O = 0.4  # in per second
-    J = 1800  # in chemics per second whatever units the chemics are in. These values are chosen according to the Amplitude \approx 1
-    # const = -2 * np.pi * Dcoltrans * rodthickness / 2 * np.sqrt(O / Dcoltrans) * kvp(0, np.sqrt(
-    #   O / Dcoltrans) * rodthickness / 2) #reuse already calculated value
-    const = 4182.925639571625
-    # J=const*A the const sums over the chemics that flow throw an imaginary boundary at radius rodthickness/2
-    # A is the Amplitude of the potential i.e. the chemical density (google "first ficks law" for theoretical info)
-    A = J / const
-
-    l = np.sqrt(O / Dcoltrans) * Deltadistance
-    schmellmagnitude = A * kv(0, l)
-    schmellgradient = - np.stack([A * kvp(0, l), A * kvp(0, l)], axis=-1) * direction
-    return schmellmagnitude, schmellgradient
-=======
-        return np.array(observables).reshape(-1, 1)
->>>>>>> e1666cd1
+        return np.array(observables).reshape(-1, 1)