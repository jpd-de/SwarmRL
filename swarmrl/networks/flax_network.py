--- conflicted
+++ resolved
@@ -151,17 +151,12 @@
         indices = self.sampling_strategy(logits)
 
         if explore_mode:
-<<<<<<< HEAD
-            index = self.exploration_policy(index, len(model_output))
-        return index, jax.nn.softmax(model_output)[index]
-=======
             indices = self.exploration_policy(indices, len(logits))
 
         return (
             indices,
             np.take_along_axis(logits, indices.reshape(-1, 1), axis=1).reshape(-1),
         )
->>>>>>> f69f08a9
 
     def export_model(self, filename: str = "model", directory: str = "Models"):
         """
