--- conflicted
+++ resolved
@@ -163,10 +163,6 @@
         eps = 1e-8
         log_probs = np.log(jax.nn.softmax(logits) + eps)
 
-<<<<<<< HEAD
-        # if explore_mode:
-=======
->>>>>>> 02c4fd87
         indices = self.exploration_policy(
             indices, logits.shape[-1], onp.random.randint(8759865)
         )
