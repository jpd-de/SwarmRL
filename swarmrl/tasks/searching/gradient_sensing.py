--- conflicted
+++ resolved
@@ -116,15 +116,6 @@
         # Compute difference in scaled_distances
         delta = self.decay_fn(current_distance) - self.decay_fn(old_distance)
 
-<<<<<<< HEAD
-    def __call__(
-        self,
-        observable: np.ndarray,
-        colloid: object,
-        colloids: list,
-        other_colloids: list,
-    ) -> float:
-=======
         # Compute the reward
         reward = np.clip(self.reward_scale_factor * delta, 0.0, None)
 
@@ -134,7 +125,6 @@
         return reward
 
     def __call__(self, colloids: List[Colloid]):
->>>>>>> f69f08a9
         """
         Compute the reward.
 
@@ -144,20 +134,6 @@
 
         Parameters
         ----------
-<<<<<<< HEAD
-        observable : np.ndarray (dimension, )
-                Observable of a single colloid.
-        colloid : object
-                The colloid, the reward should be computed for.
-        colloids : list
-                A list of all colloids in the system.
-        other_colloids : list
-                A list of all other colloids in the system.
-        Returns
-        ----------
-        reward : float
-                Reward for the colloid at the current state.
-=======
         colloids : List[Colloid] (n_colloids, )
                 List of colloids to be used in the task.
 
@@ -165,7 +141,6 @@
         -------
         rewards : List[float] (n_colloids, )
                 Rewards for each colloid.
->>>>>>> f69f08a9
         """
         colloid_indices = self.get_colloid_indices(colloids)
 
