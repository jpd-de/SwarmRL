"""
Module for the parent class of the tasks.

Notes
-----
The reward classes handle the computation of the reward from an environment and
compute the loss for the models to train on.
"""
import torch
<<<<<<< HEAD
=======

from swarmrl.engine.engine import Engine
>>>>>>> 9aeaecde


class Task(torch.nn.Module):
    """
    Parent class for the reinforcement learning tasks.
    """

    def __init__(self):
        """
        Constructor for the reward class.
        """
        super(Task, self).__init__()

    @classmethod
    def forward(self, observables: torch.Tensor):
        """
        Compute the reward on the whole group of particles.

        Parameters
        ----------
        observables : torch.Tensor
                Observables collected during the episode.


        Returns
        -------

        """
        raise NotImplementedError("Implemented in child class.")<|MERGE_RESOLUTION|>--- conflicted
+++ resolved
@@ -7,11 +7,7 @@
 compute the loss for the models to train on.
 """
 import torch
-<<<<<<< HEAD
-=======
-
 from swarmrl.engine.engine import Engine
->>>>>>> 9aeaecde
 
 
 class Task(torch.nn.Module):
@@ -22,8 +18,15 @@
     def __init__(self):
         """
         Constructor for the reward class.
+
+        Parameters
+        ----------
+        engine : Engine
+                SwarmRL engine used to generate environment data. Could be, e.g. a
+                simulation or an experiment.
         """
         super(Task, self).__init__()
+        self.engine = engine
 
     @classmethod
     def forward(self, observables: torch.Tensor):
